#!/usr/bin/env python3
"""
Analyze experiment results with proper baselines and create figures
"""

import sys
import json
import numpy as np
import matplotlib.pyplot as plt
import pickle
import argparse
from pathlib import Path
from sklearn.metrics import r2_score, mean_squared_error
from sklearn.linear_model import LinearRegression
import pandas as pd

<<<<<<< HEAD
# Add project root to path
project_root = Path(__file__).parent.parent.parent.parent
sys.path.append(str(project_root))

# Import judge configuration
from pipeline.utils.judge_rubrics import JUDGE_RUBRICS

# Judge IDs
JUDGE_IDS = list(JUDGE_RUBRICS.keys())

def main():
    parser = argparse.ArgumentParser(description="Analyze persona poisoning experiment results")
    parser.add_argument('--results', type=str, required=True,
                       help='Path to experiment results JSON file')
    parser.add_argument('--data', type=str, 
                       help='Path to dataset with judge scores')
    parser.add_argument('--output-dir', type=str,
                       default='experiments/1b_persona_poisoning/results',
                       help='Output directory for figures and analysis')
    
    args = parser.parse_args()
    
    # Load the experiment results
    with open(args.results, 'r') as f:
        aggregator_results = json.load(f)
    
    # Auto-detect dataset if not provided
    if args.data is None:
        possible_paths = [
            'dataset/data_with_judge_scores.pkl',
            'full_experiment_runs/latest/data_with_judge_scores.pkl',
            'full_experiment_runs/data_with_judge_scores.pkl'
        ]
        
        for path in possible_paths:
            if Path(path).exists():
                args.data = path
                break
        
        if args.data is None:
            print("❌ Could not find dataset. Please specify --data path.")
            return 1
    
    # Load the dataset to compute single judge baselines
    with open(args.data, 'rb') as f:
        df = pickle.load(f)

    # Prepare data - handle different column formats
    if 'judge_scores' not in df.columns:
        if 'scores' in df.columns:
            df['judge_scores'] = df['scores']
        else:
            print("❌ Dataset must have 'judge_scores' or 'scores' column")
            return 1
    
    # Handle human feedback columns
    if 'human_feedback_score' not in df.columns:
        if 'score' in df.columns:
            df['human_feedback_score'] = df['score']
        elif 'human_feedback' in df.columns:
            def extract_score(hf):
                if isinstance(hf, dict):
                    return hf.get('score', hf.get('average_score', 5.0))
                return 5.0
            df['human_feedback_score'] = df['human_feedback'].apply(extract_score)
        else:
            print("❌ Dataset must have human feedback score column")
            return 1
    
    df = df.dropna(subset=['human_feedback_score'])
    expected_judge_count = len(JUDGE_IDS)
    df = df[df['judge_scores'].apply(lambda x: isinstance(x, list) and len(x) == expected_judge_count)]

    # Split data (same as in experiment)
    test_size = int(len(df) * 0.2)
    df_test = df.iloc[:test_size].copy().reset_index(drop=True)
    df_train_base = df.iloc[test_size:].copy().reset_index(drop=True)
    
    X_test = np.array(df_test['judge_scores'].tolist())
    y_test = np.array(df_test['human_feedback_score'].values, dtype=np.float32)
    
    print("Computing baseline performances...")

    # Use current judge names from rubrics
    judge_names = [jid.replace('-judge', '') for jid in JUDGE_IDS]

    def contaminate_training_data(df_train, contamination_rate):
        """Contaminate training data by inverting scores."""
        if contamination_rate == 0:
            return df_train.copy()
=======
# Load the experiment results (corrected methodology)
with open('results/experiment_20250817_144956.json', 'r') as f:
    aggregator_results = json.load(f)

# Load the dataset to compute single judge baselines
with open('../../dataset/data_with_judge_scores.pkl', 'rb') as f:
    df = pickle.load(f)

# Prepare data
# Extract human feedback score from dict if needed
if 'human_feedback_score' not in df.columns:
    if 'human_feedback' in df.columns:
        df['human_feedback_score'] = df['human_feedback'].apply(
            lambda x: x.get('score', x.get('average_score', 5.0)) if isinstance(x, dict) else 5.0
        )

df = df.dropna(subset=['human_feedback_score'])
df = df[df['judge_scores'].apply(lambda x: isinstance(x, list) and len(x) == 10)]

# Use CORRECTED methodology: random split + normalization (same as corrected experiment)
from sklearn.model_selection import train_test_split
from sklearn.preprocessing import StandardScaler

X = np.array(df['judge_scores'].tolist())
y = np.array(df['human_feedback_score'].values, dtype=np.float32)

# Use SAME random split as corrected experiment (seed=42)
X_train_base, X_test_raw, y_train_base, y_test_raw = train_test_split(
    X, y, test_size=0.2, random_state=42
)

# Apply normalization (same as corrected experiment)
scaler = StandardScaler()
X_test = scaler.fit_transform(X_test_raw.reshape(-1, 10)).astype(np.float32)
y_test = y_test_raw.astype(np.float32)

print("Using CORRECTED methodology: random split + normalization")
print(f"Train size: {len(X_train_base)}, Test size: {len(X_test)}")

print("Computing baseline performances...")

# Define judge names
judge_names = [
    'harmlessness', 'privacy', 'factual-accuracy', 'prompt-faithfulness',
    'calibration', 'bias-fairness', 'reasoning', 'discourse',
    'conciseness', 'style-formatting'
]

def contaminate_arrays(X_train, y_train, contamination_rate):
    """Contaminate training arrays by inverting scores (same as corrected experiment)."""
    if contamination_rate == 0:
        return X_train.copy(), y_train.copy()
    
    X_contaminated = X_train.copy()
    y_contaminated = y_train.copy()
    n_contaminate = int(len(X_contaminated) * contamination_rate)
    
    np.random.seed(42)  # Same seed as experiment
    contaminate_indices = np.random.choice(len(X_contaminated), n_contaminate, replace=False)
    
    for idx in contaminate_indices:
        # Invert the human feedback score (same as troll persona logic)
        original = y_contaminated[idx]
        y_contaminated[idx] = 10 - original  # Simple inversion for analysis
    
    return X_contaminated, y_contaminated

def evaluate_single_judge(judge_idx, contamination_rates):
    """Evaluate a single judge's performance across contamination rates."""
    results = {}
    
    for rate in contamination_rates:
        # Contaminate training data
        X_train_contaminated, y_train_contaminated = contaminate_arrays(X_train_base, y_train_base, rate)
        
        # Apply normalization (fit on contaminated training data)
        scaler_train = StandardScaler()
        X_train_normalized = scaler_train.fit_transform(X_train_contaminated)
        
        # Re-normalize test data with training scaler
        X_test_normalized = scaler_train.transform(X_test_raw)
        
        # Train simple linear model: y = a * judge_score + b
        X_train_single = X_train_normalized[:, judge_idx].reshape(-1, 1)
        y_train = y_train_contaminated
>>>>>>> b6be2a3a
        
        df_contaminated = df_train.copy()
        n_contaminate = int(len(df_contaminated) * contamination_rate)
        
<<<<<<< HEAD
        np.random.seed(42)  # Same seed as experiment
        contaminate_indices = np.random.choice(len(df_contaminated), n_contaminate, replace=False)
=======
        # Evaluate on clean test set
        X_test_single = X_test_normalized[:, judge_idx].reshape(-1, 1)
        y_pred = lr.predict(X_test_single)
>>>>>>> b6be2a3a
        
        for idx in contaminate_indices:
            # Invert the human feedback score (0-10 scale)
            original = df_contaminated.iloc[idx]['human_feedback_score']
            df_contaminated.at[idx, 'human_feedback_score'] = 10 - original
        
        return df_contaminated

<<<<<<< HEAD
    def evaluate_single_judge(judge_idx, contamination_rates):
        """Evaluate a single judge's performance across contamination rates."""
        results = {}
=======
def evaluate_mean_baseline(contamination_rates):
    """Evaluate mean of all judges as baseline."""
    results = {}
    
    for rate in contamination_rates:
        # Contaminate training data (same as single judge evaluation)
        X_train_contaminated, y_train_contaminated = contaminate_arrays(X_train_base, y_train_base, rate)
        
        # Apply normalization (fit on contaminated training data)
        scaler_train = StandardScaler()
        X_train_normalized = scaler_train.fit_transform(X_train_contaminated)
        
        # Re-normalize test data with training scaler
        X_test_normalized = scaler_train.transform(X_test_raw)
        
        # Train linear model on mean of judges
        X_train_mean = X_train_normalized.mean(axis=1).reshape(-1, 1)
        y_train = y_train_contaminated
>>>>>>> b6be2a3a
        
        for rate in contamination_rates:
            # Contaminate training data
            df_train = contaminate_training_data(df_train_base, rate)
            
            # Train simple linear model: y = a * judge_score + b
            X_train_single = df_train['judge_scores'].apply(lambda x: x[judge_idx]).values.reshape(-1, 1)
            y_train = df_train['human_feedback_score'].values
            
            lr = LinearRegression()
            lr.fit(X_train_single, y_train)
            
            # Evaluate on clean test set
            X_test_single = X_test[:, judge_idx].reshape(-1, 1)
            y_pred = lr.predict(X_test_single)
            
            r2 = r2_score(y_test, y_pred)
            mse = mean_squared_error(y_test, y_pred)
            
            results[rate] = {'r2': r2, 'mse': mse}
        
<<<<<<< HEAD
        return results

    def evaluate_mean_baseline(contamination_rates):
        """Evaluate mean of all judges as baseline."""
        results = {}
=======
        # Evaluate on clean test set
        X_test_mean = X_test_normalized.mean(axis=1).reshape(-1, 1)
        y_pred = lr.predict(X_test_mean)
>>>>>>> b6be2a3a
        
        for rate in contamination_rates:
            # Contaminate training data
            df_train = contaminate_training_data(df_train_base, rate)
            
            # Train linear model on mean of judges
            X_train_mean = np.array(df_train['judge_scores'].tolist()).mean(axis=1).reshape(-1, 1)
            y_train = df_train['human_feedback_score'].values
            
            lr = LinearRegression()
            lr.fit(X_train_mean, y_train)
            
            # Evaluate on clean test set
            X_test_mean = X_test.mean(axis=1).reshape(-1, 1)
            y_pred = lr.predict(X_test_mean)
            
            r2 = r2_score(y_test, y_pred)
            mse = mean_squared_error(y_test, y_pred)
            
            results[rate] = {'r2': r2, 'mse': mse}
        
        return results

    # Get contamination rates from aggregator results
    contamination_rates = sorted([float(k) for k in aggregator_results.keys()])

    # Compute baselines
    print("Evaluating single judges...")
    single_judge_results = {}
    for i, name in enumerate(judge_names):
        print(f"  {name}...")
        single_judge_results[name] = evaluate_single_judge(i, contamination_rates)
    
    print("Evaluating mean baseline...")
    mean_baseline_results = evaluate_mean_baseline(contamination_rates)

    # Find best single judge (at 0% contamination)
    best_judge_name = max(judge_names, 
                          key=lambda j: single_judge_results[j][0.0]['r2'])
    best_judge_results = single_judge_results[best_judge_name]
    
    print(f"\nBest single judge: {best_judge_name} (R²={best_judge_results[0.0]['r2']:.3f} at 0%)")

# Create cleaner 2x2 figure
fig = plt.figure(figsize=(12, 8))

# Convert rates to percentages for plotting
rates_pct = [r * 100 for r in contamination_rates]

# Plot 1: R² comparison (top-left)
ax1 = plt.subplot(2, 2, 1)
aggregator_r2 = [aggregator_results[str(r)]['r2'] for r in contamination_rates]
best_judge_r2 = [best_judge_results[r]['r2'] for r in contamination_rates]
mean_baseline_r2 = [mean_baseline_results[r]['r2'] for r in contamination_rates]

ax1.plot(rates_pct, aggregator_r2, 'b-o', linewidth=2, markersize=8, label='Learned Aggregator')
ax1.plot(rates_pct, best_judge_r2, 'g--s', linewidth=2, markersize=6, label=f'Best Single Judge ({best_judge_name})')
ax1.plot(rates_pct, mean_baseline_r2, 'r-.^', linewidth=1.5, markersize=6, label='Mean of Judges')
ax1.axhline(y=0.3, color='gray', linestyle=':', alpha=0.5, label='Acceptable threshold')
ax1.set_xlabel('Contamination Rate (%)', fontsize=12)
ax1.set_ylabel('R² Score', fontsize=12)
ax1.set_title('Model Performance vs Contamination', fontsize=14, fontweight='bold')
ax1.legend(loc='upper right')
ax1.grid(True, alpha=0.3)
ax1.set_ylim([-0.1, 0.7])

# Plot 2: All single judges comparison (top-right)
ax2 = plt.subplot(2, 2, 2)
for name in judge_names:  # Plot all judges
    judge_r2 = [single_judge_results[name][r]['r2'] for r in contamination_rates]
    ax2.plot(rates_pct, judge_r2, alpha=0.6, linewidth=1, label=name[:8])
ax2.plot(rates_pct, aggregator_r2, 'b-', linewidth=3, label='Aggregator', alpha=0.8)
ax2.set_xlabel('Contamination Rate (%)', fontsize=12)
ax2.set_ylabel('R² Score', fontsize=12)
ax2.set_title('Individual Judges vs Aggregator', fontsize=14, fontweight='bold')
ax2.legend(loc='upper right', fontsize=8)
ax2.grid(True, alpha=0.3)

# Calculate baselines for degradation
baseline_agg = aggregator_r2[0]
baseline_judge = best_judge_r2[0]
baseline_mean = mean_baseline_r2[0]

rel_deg_agg = [(baseline_agg - r2) / baseline_agg * 100 for r2 in aggregator_r2]
rel_deg_judge = [(baseline_judge - r2) / baseline_judge * 100 for r2 in best_judge_r2]
rel_deg_mean = [(baseline_mean - r2) / baseline_mean * 100 for r2 in mean_baseline_r2]

# Plot 3: Robustness comparison bar chart (bottom-left)
ax3 = plt.subplot(2, 2, 3)
key_rates = [0.1, 0.25, 0.5]
x_pos = np.arange(len(key_rates))
width = 0.25

agg_r2_at_rates = [aggregator_results[str(r)]['r2'] for r in key_rates]
judge_r2_at_rates = [best_judge_results[r]['r2'] for r in key_rates]
mean_r2_at_rates = [mean_baseline_results[r]['r2'] for r in key_rates]

bars1 = ax3.bar(x_pos - width, agg_r2_at_rates, width, label='Aggregator', color='blue', alpha=0.8)
bars2 = ax3.bar(x_pos, judge_r2_at_rates, width, label='Best Judge', color='green', alpha=0.8)
bars3 = ax3.bar(x_pos + width, mean_r2_at_rates, width, label='Mean', color='red', alpha=0.8)

ax3.set_xlabel('Contamination Rate', fontsize=12)
ax3.set_ylabel('R² Score', fontsize=12)
ax3.set_title('Performance at Key Contamination Levels', fontsize=14, fontweight='bold')
ax3.set_xticks(x_pos)
ax3.set_xticklabels([f'{int(r*100)}%' for r in key_rates])
ax3.legend()
ax3.grid(True, alpha=0.3, axis='y')

# Plot 4: Advantage of aggregator over mean of judges (bottom-right)
ax4 = plt.subplot(2, 2, 4)
advantage = [(aggregator_r2[i] - mean_baseline_r2[i]) for i in range(len(contamination_rates))]
ax4.plot(rates_pct, advantage, 'b-o', linewidth=2, markersize=8)
ax4.axhline(y=0, color='gray', linestyle='-', alpha=0.5)
ax4.fill_between(rates_pct, 0, advantage, where=[a > 0 for a in advantage], 
                  alpha=0.3, color='green', label='Aggregator Better')
ax4.fill_between(rates_pct, 0, advantage, where=[a <= 0 for a in advantage], 
                  alpha=0.3, color='red', label='Mean Better')
ax4.set_xlabel('Contamination Rate (%)', fontsize=12)
ax4.set_ylabel('R² Difference (Aggregator - Mean)', fontsize=12)
ax4.set_title('Aggregator Advantage Over Mean of Judges', fontsize=14, fontweight='bold')
ax4.legend()
ax4.grid(True, alpha=0.3)

plt.suptitle('Persona Poisoning Experiment: Robustness Analysis', fontsize=16, fontweight='bold', y=1.02)
plt.tight_layout()

<<<<<<< HEAD
    # Save figure
    output_dir = Path(args.output_dir)
    output_dir.mkdir(parents=True, exist_ok=True)
    figure_path = output_dir / 'contamination_analysis.png'
    plt.savefig(figure_path, dpi=150, bbox_inches='tight')
    print(f"\nFigure saved to: {figure_path}")
=======
# Save figure
figure_path = 'results/contamination_analysis.png'
plt.savefig(figure_path, dpi=150, bbox_inches='tight')
print(f"\nFigure saved to: {figure_path}")
>>>>>>> b6be2a3a

# Generate summary statistics
print("\n" + "="*70)
print("SUMMARY STATISTICS")
print("="*70)

print("\nClean Performance (0% contamination):")
print(f"  Learned Aggregator: R² = {aggregator_r2[0]:.3f}")
print(f"  Best Single Judge:  R² = {best_judge_r2[0]:.3f}")
print(f"  Mean of Judges:     R² = {mean_baseline_r2[0]:.3f}")

print("\nAt 25% contamination:")
print(f"  Learned Aggregator: R² = {aggregator_results['0.25']['r2']:.3f} (drop: {rel_deg_agg[5]:.1f}%)")
print(f"  Best Single Judge:  R² = {best_judge_results[0.25]['r2']:.3f} (drop: {rel_deg_judge[5]:.1f}%)")
print(f"  Mean of Judges:     R² = {mean_baseline_results[0.25]['r2']:.3f} (drop: {rel_deg_mean[5]:.1f}%)")

print("\nBreaking points (R² < 0.3):")
for name, results in [('Aggregator', aggregator_results), 
                      ('Best Judge', best_judge_results),
                      ('Mean', mean_baseline_results)]:
    breaking_point = None
    for rate in contamination_rates:
        r2 = results[str(rate) if name == 'Aggregator' else rate]['r2']
        if r2 < 0.3:
            breaking_point = rate
            break
    print(f"  {name:12}: {breaking_point*100:.0f}% contamination" if breaking_point else f"  {name:12}: No breaking point")

# Save detailed results
results_summary = {
    'aggregator': {str(r): aggregator_results[str(r)] for r in contamination_rates},
    'best_single_judge': {
        'name': best_judge_name,
        'results': {str(r): best_judge_results[r] for r in contamination_rates}
    },
    'mean_baseline': {str(r): mean_baseline_results[r] for r in contamination_rates},
    'all_judges': {name: {str(r): single_judge_results[name][r] for r in contamination_rates} 
                   for name in judge_names}
}

<<<<<<< HEAD
    complete_analysis_path = output_dir / 'complete_analysis.json'
    with open(complete_analysis_path, 'w') as f:
        json.dump(results_summary, f, indent=2)
    
    print(f"\nComplete results saved to: {complete_analysis_path}")
    return 0


if __name__ == "__main__":
    exit(main())
=======
with open('results/complete_analysis.json', 'w') as f:
    json.dump(results_summary, f, indent=2)

print(f"\nComplete results saved to: results/complete_analysis.json")
>>>>>>> b6be2a3a
<|MERGE_RESOLUTION|>--- conflicted
+++ resolved
@@ -3,109 +3,15 @@
 Analyze experiment results with proper baselines and create figures
 """
 
-import sys
 import json
 import numpy as np
 import matplotlib.pyplot as plt
 import pickle
-import argparse
 from pathlib import Path
 from sklearn.metrics import r2_score, mean_squared_error
 from sklearn.linear_model import LinearRegression
 import pandas as pd
 
-<<<<<<< HEAD
-# Add project root to path
-project_root = Path(__file__).parent.parent.parent.parent
-sys.path.append(str(project_root))
-
-# Import judge configuration
-from pipeline.utils.judge_rubrics import JUDGE_RUBRICS
-
-# Judge IDs
-JUDGE_IDS = list(JUDGE_RUBRICS.keys())
-
-def main():
-    parser = argparse.ArgumentParser(description="Analyze persona poisoning experiment results")
-    parser.add_argument('--results', type=str, required=True,
-                       help='Path to experiment results JSON file')
-    parser.add_argument('--data', type=str, 
-                       help='Path to dataset with judge scores')
-    parser.add_argument('--output-dir', type=str,
-                       default='experiments/1b_persona_poisoning/results',
-                       help='Output directory for figures and analysis')
-    
-    args = parser.parse_args()
-    
-    # Load the experiment results
-    with open(args.results, 'r') as f:
-        aggregator_results = json.load(f)
-    
-    # Auto-detect dataset if not provided
-    if args.data is None:
-        possible_paths = [
-            'dataset/data_with_judge_scores.pkl',
-            'full_experiment_runs/latest/data_with_judge_scores.pkl',
-            'full_experiment_runs/data_with_judge_scores.pkl'
-        ]
-        
-        for path in possible_paths:
-            if Path(path).exists():
-                args.data = path
-                break
-        
-        if args.data is None:
-            print("❌ Could not find dataset. Please specify --data path.")
-            return 1
-    
-    # Load the dataset to compute single judge baselines
-    with open(args.data, 'rb') as f:
-        df = pickle.load(f)
-
-    # Prepare data - handle different column formats
-    if 'judge_scores' not in df.columns:
-        if 'scores' in df.columns:
-            df['judge_scores'] = df['scores']
-        else:
-            print("❌ Dataset must have 'judge_scores' or 'scores' column")
-            return 1
-    
-    # Handle human feedback columns
-    if 'human_feedback_score' not in df.columns:
-        if 'score' in df.columns:
-            df['human_feedback_score'] = df['score']
-        elif 'human_feedback' in df.columns:
-            def extract_score(hf):
-                if isinstance(hf, dict):
-                    return hf.get('score', hf.get('average_score', 5.0))
-                return 5.0
-            df['human_feedback_score'] = df['human_feedback'].apply(extract_score)
-        else:
-            print("❌ Dataset must have human feedback score column")
-            return 1
-    
-    df = df.dropna(subset=['human_feedback_score'])
-    expected_judge_count = len(JUDGE_IDS)
-    df = df[df['judge_scores'].apply(lambda x: isinstance(x, list) and len(x) == expected_judge_count)]
-
-    # Split data (same as in experiment)
-    test_size = int(len(df) * 0.2)
-    df_test = df.iloc[:test_size].copy().reset_index(drop=True)
-    df_train_base = df.iloc[test_size:].copy().reset_index(drop=True)
-    
-    X_test = np.array(df_test['judge_scores'].tolist())
-    y_test = np.array(df_test['human_feedback_score'].values, dtype=np.float32)
-    
-    print("Computing baseline performances...")
-
-    # Use current judge names from rubrics
-    judge_names = [jid.replace('-judge', '') for jid in JUDGE_IDS]
-
-    def contaminate_training_data(df_train, contamination_rate):
-        """Contaminate training data by inverting scores."""
-        if contamination_rate == 0:
-            return df_train.copy()
-=======
 # Load the experiment results (corrected methodology)
 with open('results/experiment_20250817_144956.json', 'r') as f:
     aggregator_results = json.load(f)
@@ -191,32 +97,21 @@
         # Train simple linear model: y = a * judge_score + b
         X_train_single = X_train_normalized[:, judge_idx].reshape(-1, 1)
         y_train = y_train_contaminated
->>>>>>> b6be2a3a
-        
-        df_contaminated = df_train.copy()
-        n_contaminate = int(len(df_contaminated) * contamination_rate)
-        
-<<<<<<< HEAD
-        np.random.seed(42)  # Same seed as experiment
-        contaminate_indices = np.random.choice(len(df_contaminated), n_contaminate, replace=False)
-=======
+        
+        lr = LinearRegression()
+        lr.fit(X_train_single, y_train)
+        
         # Evaluate on clean test set
         X_test_single = X_test_normalized[:, judge_idx].reshape(-1, 1)
         y_pred = lr.predict(X_test_single)
->>>>>>> b6be2a3a
-        
-        for idx in contaminate_indices:
-            # Invert the human feedback score (0-10 scale)
-            original = df_contaminated.iloc[idx]['human_feedback_score']
-            df_contaminated.at[idx, 'human_feedback_score'] = 10 - original
-        
-        return df_contaminated
-
-<<<<<<< HEAD
-    def evaluate_single_judge(judge_idx, contamination_rates):
-        """Evaluate a single judge's performance across contamination rates."""
-        results = {}
-=======
+        
+        r2 = r2_score(y_test, y_pred)
+        mse = mean_squared_error(y_test, y_pred)
+        
+        results[rate] = {'r2': r2, 'mse': mse}
+    
+    return results
+
 def evaluate_mean_baseline(contamination_rates):
     """Evaluate mean of all judges as baseline."""
     results = {}
@@ -235,81 +130,40 @@
         # Train linear model on mean of judges
         X_train_mean = X_train_normalized.mean(axis=1).reshape(-1, 1)
         y_train = y_train_contaminated
->>>>>>> b6be2a3a
-        
-        for rate in contamination_rates:
-            # Contaminate training data
-            df_train = contaminate_training_data(df_train_base, rate)
-            
-            # Train simple linear model: y = a * judge_score + b
-            X_train_single = df_train['judge_scores'].apply(lambda x: x[judge_idx]).values.reshape(-1, 1)
-            y_train = df_train['human_feedback_score'].values
-            
-            lr = LinearRegression()
-            lr.fit(X_train_single, y_train)
-            
-            # Evaluate on clean test set
-            X_test_single = X_test[:, judge_idx].reshape(-1, 1)
-            y_pred = lr.predict(X_test_single)
-            
-            r2 = r2_score(y_test, y_pred)
-            mse = mean_squared_error(y_test, y_pred)
-            
-            results[rate] = {'r2': r2, 'mse': mse}
-        
-<<<<<<< HEAD
-        return results
-
-    def evaluate_mean_baseline(contamination_rates):
-        """Evaluate mean of all judges as baseline."""
-        results = {}
-=======
+        
+        lr = LinearRegression()
+        lr.fit(X_train_mean, y_train)
+        
         # Evaluate on clean test set
         X_test_mean = X_test_normalized.mean(axis=1).reshape(-1, 1)
         y_pred = lr.predict(X_test_mean)
->>>>>>> b6be2a3a
-        
-        for rate in contamination_rates:
-            # Contaminate training data
-            df_train = contaminate_training_data(df_train_base, rate)
-            
-            # Train linear model on mean of judges
-            X_train_mean = np.array(df_train['judge_scores'].tolist()).mean(axis=1).reshape(-1, 1)
-            y_train = df_train['human_feedback_score'].values
-            
-            lr = LinearRegression()
-            lr.fit(X_train_mean, y_train)
-            
-            # Evaluate on clean test set
-            X_test_mean = X_test.mean(axis=1).reshape(-1, 1)
-            y_pred = lr.predict(X_test_mean)
-            
-            r2 = r2_score(y_test, y_pred)
-            mse = mean_squared_error(y_test, y_pred)
-            
-            results[rate] = {'r2': r2, 'mse': mse}
-        
-        return results
-
-    # Get contamination rates from aggregator results
-    contamination_rates = sorted([float(k) for k in aggregator_results.keys()])
-
-    # Compute baselines
-    print("Evaluating single judges...")
-    single_judge_results = {}
-    for i, name in enumerate(judge_names):
-        print(f"  {name}...")
-        single_judge_results[name] = evaluate_single_judge(i, contamination_rates)
-    
-    print("Evaluating mean baseline...")
-    mean_baseline_results = evaluate_mean_baseline(contamination_rates)
-
-    # Find best single judge (at 0% contamination)
-    best_judge_name = max(judge_names, 
-                          key=lambda j: single_judge_results[j][0.0]['r2'])
-    best_judge_results = single_judge_results[best_judge_name]
-    
-    print(f"\nBest single judge: {best_judge_name} (R²={best_judge_results[0.0]['r2']:.3f} at 0%)")
+        
+        r2 = r2_score(y_test, y_pred)
+        mse = mean_squared_error(y_test, y_pred)
+        
+        results[rate] = {'r2': r2, 'mse': mse}
+    
+    return results
+
+# Get contamination rates from aggregator results
+contamination_rates = sorted([float(k) for k in aggregator_results.keys()])
+
+# Compute baselines
+print("Evaluating single judges...")
+single_judge_results = {}
+for i, name in enumerate(judge_names):
+    print(f"  {name}...")
+    single_judge_results[name] = evaluate_single_judge(i, contamination_rates)
+
+print("Evaluating mean baseline...")
+mean_baseline_results = evaluate_mean_baseline(contamination_rates)
+
+# Find best single judge (at 0% contamination)
+best_judge_name = max(judge_names, 
+                      key=lambda j: single_judge_results[j][0.0]['r2'])
+best_judge_results = single_judge_results[best_judge_name]
+
+print(f"\nBest single judge: {best_judge_name} (R²={best_judge_results[0.0]['r2']:.3f} at 0%)")
 
 # Create cleaner 2x2 figure
 fig = plt.figure(figsize=(12, 8))
@@ -395,19 +249,10 @@
 plt.suptitle('Persona Poisoning Experiment: Robustness Analysis', fontsize=16, fontweight='bold', y=1.02)
 plt.tight_layout()
 
-<<<<<<< HEAD
-    # Save figure
-    output_dir = Path(args.output_dir)
-    output_dir.mkdir(parents=True, exist_ok=True)
-    figure_path = output_dir / 'contamination_analysis.png'
-    plt.savefig(figure_path, dpi=150, bbox_inches='tight')
-    print(f"\nFigure saved to: {figure_path}")
-=======
 # Save figure
 figure_path = 'results/contamination_analysis.png'
 plt.savefig(figure_path, dpi=150, bbox_inches='tight')
 print(f"\nFigure saved to: {figure_path}")
->>>>>>> b6be2a3a
 
 # Generate summary statistics
 print("\n" + "="*70)
@@ -448,20 +293,7 @@
                    for name in judge_names}
 }
 
-<<<<<<< HEAD
-    complete_analysis_path = output_dir / 'complete_analysis.json'
-    with open(complete_analysis_path, 'w') as f:
-        json.dump(results_summary, f, indent=2)
-    
-    print(f"\nComplete results saved to: {complete_analysis_path}")
-    return 0
-
-
-if __name__ == "__main__":
-    exit(main())
-=======
 with open('results/complete_analysis.json', 'w') as f:
     json.dump(results_summary, f, indent=2)
 
-print(f"\nComplete results saved to: results/complete_analysis.json")
->>>>>>> b6be2a3a
+print(f"\nComplete results saved to: results/complete_analysis.json")